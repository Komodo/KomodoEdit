(function () {

    const { Cc, Ci } = require("chrome");
    const $ = require("ko/dom");
    const doT = require("contrib/dot");
    const log = require("ko/logging").getLogger("commando");
    const uuidGen = require("sdk/util/uuid");
    const keybinds = require("ko/keybindings");
    const commands = require("ko/commands");
    const _ = require("contrib/underscore");
    const controller = require("./controller");
    const prefs = require("ko/prefs");
    const _window = require("ko/windows").getMain();

    const ioService = Cc["@mozilla.org/network/io-service;1"]
        .getService(Ci.nsIIOService);

    const KeyEvent = _window.KeyEvent;

    // Short alias for the commando scope.
    const c = this;

    //log.setLevel(require("ko/logging").LOG_DEBUG);

    var widgetWidth = 350;
    var panelWidth = 500;

    var local = {
        scopes: {},
        subscope: null,
        handlers: {},
        elemCache: {},
        templateCache: {},
        resultUuid: [],
        resultCache: [],
        resultsReceived: 0,
        resultsRendered: 0,
        resultsByScope: {},
        searchingUuid: null,
        prevSearchValue: null,
        transitKeyBinds: false,
        renderResultsTimer: undefined,
        searchTimer: false,
        favourites: null,
        history: [],
        uilayoutTimer: -1,
        quickSearch: false,
        altPressed: false,
        altNumber: null,
        useQuickScope: false,
        quickScope: null,
        blocked: null,
        panelClone: null,
        scopeOpener: null,
        firstShow: true,
        state: {},
        resultHeightTimer: null,
        lastSearch: 0,
        showing: false,
        accesskeys: {},
<<<<<<< HEAD
        selectedScope: null,
        tipMessage: null,
=======
        tipMessage: null,
        selectedScope: null
>>>>>>> a4f7f361
    };

    var elems = {
        panelWindow: function () { return $("#commando-panel", _window); },
        editor: function () { return $("#komodo-editor-vbox"); },
        panel: function () { return $("#commando-panel"); },
        scope: function () { return $("#commando-scope"); },
        subscopeWrap: function () { return $("#commando-subscope-wrap"); },
        results: function () { return $("#commando-results"); },
        search: function () { return $("#commando-search"); },
        scopePopup: function () { return $("commando-scope-menupopup"); },
        scopesSeparator: function () { return $("#scope-separator"); },
        menuItem: function () { return $("#menu_show_commando"); },
        tip: function () { return $("#commando-tip"); },
        preview: function () { return $("#commando-preview"); },
        notifyWidget: function () { return $("#notification-widget-textbox"); },
        spinner: function () { return $("#commando-spinner"); },
        scopeFilter: function () { return $("#commando-scope-filter-wrapper"); },
        template: {
            scopeMenuItem: function () { return $("#tpl-co-scope-menuitem"); },
            scopeNavMenuItem: function () { return $("#tpl-co-scope-nav-menuitem"); },
            resultItem: function () { return $("#tpl-co-result"); },
            subscope: function () { return $("#tpl-co-subscope"); },
            scopeFilter: function () { return $("#tpl-co-scopefilter"); }
        }
    };

    /* Private Methods */

    var init = function () {
        log.debug('Starting Commando');

        templateBuildCache();

        // If this is a secondary commando instance, load up the UI
        // from the main window and register its scopes
        if (!elem('panel').length) {
            var _c = _window.require("commando");
            $(document.documentElement).append(
                _c.getPanelClone()
            );
            var scopes = _c.getRegisteredScopes();
            for (let id in scopes) {
                if (scopes.hasOwnProperty(id))
                    c.registerScope(id, scopes[id]);
            }

            var styleUtil = require("sdk/stylesheet/utils");
            styleUtil.loadSheet(window, "less://commando/skin/commando.less", "author");

            local.elemCache = {}
        }
        else {
            local.panelClone = elem('panel').clone();
        }

        elem('search').on("input", onSearch.bind(this));
        elem('search').on("keydown", onKeyNav.bind(this));
        elem('search').on("keyup", onKeyUp.bind(this));
        elem('scope').on("command", onChangeScope.bind(this));
        elem('results').on("keydown", onKeyNav.bind(this));
        elem('results').on("dblclick", onSelectResult.bind(this));
        elem('results').on("command", onSelectResult.bind(this));
        elem('results').on('click', onMouseClick.bind(this));
        elem('subscopeWrap').on("command", onCommandSubscope.bind(this));
        elem('scopeFilter').on("command", onCommandFilter.bind(this));

        /* Notification widget & quick search */
        $("#notification-widget-default-text").value("Go to Anything");
        elem("notifyWidget").on("click", function (e) {
            if (e.target.nodeName == "label" && e.target.getAttribute("anonid") == "notification-widget-text")
                onQuickSearchFocus();
        });

        if (window == _window) {
            local.transitKeyBinds = prefs.getBoolean("transit_commando_keybinds", false);
            if (local.transitKeyBinds) {
                log.debug("Transitioning keybinds");
                prefs.deletePref("transit_commando_keybinds");
            }
        }

        local.favourites = prefs.getPref('commando_favourites');

        var panel = elem('panel');
        panel.on("popupshown", function (e) {
            if (e.originalTarget != panel.element()) return;

            // Sometimes Commando gets a height attribute set on it (externally)
            // Work around this by removing it on show, least until we find the
            // cause of the issue - https://bugs.activestate.com/show_bug.cgi?id=106266
            panel.removeAttr("height");

            c.focus();
        });

        panel.on("popuphidden", function (e) {
            if (e.originalTarget != panel.element()) return;

            elem('notifyWidget').css("min-width", 0);
            local.useQuickScope = false;
        });

        window.addEventListener("click", onWindowClick);
        window.addEventListener("deactivate", function (e) {
            if (!local.showing)
                c.hide();
        });
    }

    var elem = function (name, noCache) {
        if (!(name in elems)) return undefined;
        if (noCache || !(name in local.elemCache))
            local.elemCache[name] = elems[name]();
        return local.elemCache[name];
    }

    var template = function (name, params) {
        if (!(name in elems.template)) return undefined;
        if (!(name in local.templateCache))
            local.templateCache[name] = doT.template(elems.template[name]().html());

        return local.templateCache[name](params);
    }

    var templateBuildCache = function () {
        for (let name in elems.template) {
            local.templateCache[name] = doT.template(elems.template[name]().html());
        }
    }

    var templateEncode = function (b) {
        var a = {
            "&": "&amp;",
            "<": "&lt;",
            ">": "&gt;",
            '"': '\\"',
            "'": "'",
            "/": "/"
        }, d = b ? /[&<>"'\/]/g : /&(?!#?\w+;)|<|>|"|'|\//g;
        return b ? b.toString().replace(d, function (b) {
            return a[b] || b;
        }) : "";
    };

    /** Controllers **/

    var onMouseClick = (e) => {
        c.mouseClick(e);
        e.preventDefault();
        e.stopPropagation();
        return false;
    };

    var onKeyNav = function (e) {
        log.debug("Event: onKeyNav");

        var results = elem('results');
        if (!results.visible()) return;
        var prevDefault = false;

        if (local.blocked) {
            e.preventDefault();
            return false;
        }

        // Todo: support selecting multiple items
        switch (e.keyCode) {
            case KeyEvent.DOM_VK_ESCAPE:
                if (c.getSearchValue() != "") {
                    c.clear();
                }
                else if (c.getSubscope()) {
                    c.navBack();
                }
                else if (local.quickScope && local.useQuickScope && local.quickScope != c.getScope().id) {
                    c.selectScope(local.quickScope);
                }
                else {
                    c.hide();
                }
                prevDefault = true;
                break;
            case KeyEvent.DOM_VK_BACK_SPACE:
            case KeyEvent.DOM_VK_LEFT:
                onNavBack();
                break;
            case KeyEvent.DOM_VK_RETURN:
                onSelectResult();
                prevDefault = true;
                break;
            case KeyEvent.DOM_VK_TAB:
                onTab(e);
                prevDefault = true;
                break;
            case KeyEvent.DOM_VK_DOWN:
                onNavDown(e);
                prevDefault = true;
                break;
            case KeyEvent.DOM_VK_UP:
                onNavUp(e);
                prevDefault = true;
                break;
            case KeyEvent.DOM_VK_RIGHT:
                onExpandResult(e);
                break;
            case KeyEvent.DOM_VK_ALT:
                local.altPressed = true;
                break;
        }

        var numberNav = prefs.getBoolean('commando_navigate_by_number', true);
        numberNav = numberNav && !local.prevSearchValue;
        if (numberNav || (local.altPressed && e.keyCode != KeyEvent.DOM_VK_ALT)) {
            var numberPressed = false;
            var numbers = [0, 1, 2, 3, 4, 5, 6, 7, 8, 9];
            for (let number of numbers) {
                if (e.keyCode != KeyEvent["DOM_VK_" + number])
                    continue;

                numberPressed = true;
                prevDefault = true;

                if (local.altNumber)
                    local.altNumber += number;
                else
                    local.altNumber = number.toString();

                if (numberNav && !local.altPressed) {
                    if (local.numberSelectTimer) {
                        window.clearTimeout(local.numberSelectTimer);
                    }

                    var delay = prefs.getLongPref('commando_number_select_delay');
                    local.numberSelectTimer = window.setTimeout(onNumberSelect.bind(this), delay);
                }
            }

            if (!numberPressed) {
                local.altNumber = null;
            }
        }

        if (local.altPressed) {
            // Prevent default if alt press unless it's an arrow key to jump words
            if (e.keyCode != KeyEvent.DOM_VK_LEFT && e.keyCode != KeyEvent.DOM_VK_RIGHT)
                prevDefault = true;
        }

        local.prevKeyCode = e.keyCode;

        // Always keep focus on search
        elem('search').focus();

        if (prevDefault) {
            e.preventDefault();
            e.stopPropagation();
            return false;
        }
    }

    var onKeyUp = function (e) {
        if (!local.altPressed)
            return;

        var prevDefault = false;
        log.debug("Event: onKeyUp");

        if (e.keyCode == KeyEvent.DOM_VK_ALT) {
            onNumberSelect();
            local.altPressed = false;
        }

        var keyPressed = String.fromCharCode(e.keyCode);
        if (keyPressed && keyPressed.match(/[^\u0000-\u007F]|\w/)) // ensure matched key is unicode
            onAccessKeySelect(keyPressed);

        e.preventDefault();
        e.stopPropagation();
    }

    var onNumberSelect = function () {
        log.debug("Event: onNumberSelect");

        var results = elem('results');
        if (results.visible() && local.altNumber) {
            var index = parseInt(local.altNumber) - 1;
            results.element().selectedIndex = index;
            results.element().ensureIndexIsVisible(index);
            onSelectResult();
        }

        local.altNumber = null;
    }

    var onAccessKeySelect = function (key) {
        var elems = elem('panel').find('[accesskey="' + key + '"]');
        elems.each(function () {
            let el = $(this);
            if (el.visible()) {
                el.trigger("command");
                return;
            }
        });
    }

    var onNavBack = function () {
        var textbox = elem("search").element();
        if (textbox.selectionEnd != textbox.selectionStart ||
            textbox.selectionStart != 0) {
            return;
        }

        c.navBack();
    }

    var onTab = function (e) {
        var selected = c.getSelectedResult();
        if (selected.isScope) {
            // Set to the selected scope.
            c.setSubscope(selected);
        } else {
            // Set to the id of the selected item.
            var textbox = elem("search").element();
            textbox.value = selected.id;
        }
    }

    var onNavDown = function (e) {
        c.navDown(e && e.shiftKey)
        onPreview(e);
    }

    var onNavUp = function (e) {
        if (e.ctrlKey) {
            c.onNavBack();
        } else {
            c.navUp(e && e.shiftKey);
        }
        onPreview(e);
    }

    var onPreview = function (e) {
        if (elem('panel').hasClass("maximized")) {
            elem('panel').removeClass("maximized");
        }

        if (!c.execScopeHandler("onPreview")) {
            if (elem('preview').visible()) {
                elem('preview').hide();
                elem('preview').empty();
                elem('panel').removeClass("previewing");
                c.center();
            }
            return;
        }

        c.preview();
    }

    this.onPreview = onPreview;

    var onSearch = function () {
        if (!c.isOpen())
            return;

        c.search(null, function () { });
    }

    var onSearchComplete = function (uuid) {
        if (local.searchingUuid != uuid) return;

        if (local.resultUuid != uuid || local.resultsReceived == 0) {
            c.renderResult({
                id: "",
                name: "No Results",
                classList: "no-result-msg non-interact",
                allowExpand: false
            }, uuid);
        }

        elem("panel").removeClass("loading");
    }

    var onSelectResult = function (e) {
        log.debug("Selected Result(s)");

        if (e) {
            var target = e.target;
            while (target && target.nodeName != "richlistitem") {
                target = target.parentNode;
            }

            if (target && target.nodeName == "richlistitem") {
                var resultElem = elem('results').element();
                resultElem.selectedItem = target;
            }
        }

        var selected = c.getSelected();
        c.selectResults(selected);
    }

    var onExpandResult = function (e) {
        if (e) {
            var target = e.target;
            while (target && target.nodeName != "richlistitem") {
                target = target.parentNode;
            }

            if (target && target.nodeName == "richlistitem") {
                var resultElem = elem('results').element();
                resultElem.selectedItem = target;
            }
        }

        var textbox = elem("search").element();
        if (!e || e.currentTarget == textbox) {

            if (textbox.selectionEnd != textbox.selectionStart ||
                textbox.selectionStart < textbox.value.length) {
                return;
            }
        }

        log.debug("Expanding Result");

        var selected = c.getSelectedResult();
        if (!selected)
            return;

        c.expandResult(selected);

        if (e) {
            e.preventDefault();
            e.stopPropagation();
        }
    }

    var onChangeScope = function (e) {
        log.debug("Changing Active Scope");
        var scopeElem = elem('scope');

        if (!("_scope" in scopeElem.element().selectedItem)) {
            log.debug("Scope selection is not an actual scope, reverting active scope menuitem");

            if (local.selectedScope)
                scopeElem.element().selectedItem = scopeElem.find("#scope-" + local.selectedScope).element();
            else
                scopeElem.element().selectedIndex = 0;
            return;
        }

        c.selectScope(scopeElem.element().selectedItem);
        c.execScopeHandler("onShow");
        window.setTimeout(function () { elem('search').focus(); }, 0);
    }

    var onWindowClick = function (e) {
        if (!c.isOpen()) return;
        var bo = elem('panel').element().boxObject;
        if ((e.screenX > bo.screenX && e.screenX < (bo.screenX + bo.width)) &&
            (e.screenY > bo.screenY && e.screenY < (bo.screenY + bo.height))) {
            return;
        }
        c.hide();
    }

    var onQuickSearchFocus = function (e) {
        if (c.isOpen()) return;

        setTimeout(function () {
            c.show(undefined, true);
        }, 100);
    }

    var onCommandSubscope = function (e) {
        var target = e.target;
        if (target.nodeName != "button") {
            while (target && target.nodeName != "button")
                target = target.parentNode;

            if (!target || target.nodeName != 'button')
                return;
        }

        var button = $(target);
        var index = button.attr("index");

        var scope = c.getScope();
        var subscope = local.subscope;
        var offset = 1;

        var scopes = local.history.slice(0); // clone
        if (!scope.quickscope) {
            scopes.unshift({ subscope: scope, isHistory: false });
            offset++;
        }
        scopes.unshift({ subscope: null, isHistory: false });

        if (index >= scopes.length) // clicking the tail does nothing
            return;

        var newScope = scopes[index];
        if (newScope.isHistory === false) {
            if (newScope.subscope) {
                c.selectScope(newScope.subscope.id);
            }
            else if (local.quickScope) {
                c.selectScope(local.quickScope);
            }
        }
        else {
            index = index - offset;
            local.history = local.history.slice(0, index);

            c.setSubscope(newScope.subscope, false);
            c.search();
        }

        c.focus();
    }

    var onCommandFilter = function (e) {
        var target = e.target;
        if (target.nodeName != "button") {
            while (target && target.nodeName != "button")
                target = target.parentNode;

            if (!target || target.nodeName != 'button')
                return;
        }

        var button = $(target);
        var searchValue = c.getSearchValue();

        elem('scopeFilter').hide();
        c.selectScope(button.attr("scope"), () => {
            c.search(searchValue, function () { }, true);
            c.focus();
        });
    }

    /* Public Methods */
    this.toggle = function (scope) {
        log.debug("Toggling");

        // If calling show again, with the same scope, treat this as a toggle
        if (c.isOpen() && (!scope || scope == local.scopeOpener)) {
            c.hide();
            return;
        }

        c.show(scope);
    }

    this.show = function (scope, quickSearch) {
        log.debug("Showing Commando");

        var panel = elem('panel');
        if (panel.element().state != "open") {
            local.showing = true;
            panel.on("popupshown", function () {
                setTimeout(function () {
                    local.showing = false;
                }, 200); // Allow for event handlers to finish
            });
        }

        if (quickSearch === undefined) {
            var wm = Cc["@mozilla.org/appshell/window-mediator;1"].getService(Ci.nsIWindowMediator);
            var recentWindow = wm.getMostRecentWindow(null);

            if (_window == recentWindow && elem("notifyWidget").visible())
                quickSearch = true;
        }

        local.quickSearch = quickSearch;

        if (!scope || scope == local.quickScope)
            local.useQuickScope = true;

        var preserve = prefs.getBooleanPref('commando_preserve_query');
        var scopeChanged = false;
        if (scope && (scope != local.scopeOpener || !preserve)) {
            c.storeState();

            if (!c.restoreState(scope)) {
                scopeChanged = true;
                c.selectScope(scope);
            }
        }

        local.scopeOpener = scope;

        var search = elem('search');
        var widget = elem('notifyWidget');

        var left, top;
        if (local.quickSearch) {
            panel.addClass("quick-search");

            var body = _window.document.documentElement;
            $(body).css("max-width", _window.innerWidth + "px");

            panel.on("popupshown", function () {
                $(body).css("max-width", "");
            });
        }

        [left, top] = this.center(true);
        panel.removeClass("quick-search");
        panel.element().openPopup();
        panel.element().moveTo(left, top);

        if (c.execScopeHandler("onShow") === false) {
            search.element().select();
            c.tip();
        }

        if (scopeChanged || local.firstShow || c.execScopeHandler("isDirty") === true) {
            local.firstShow = false;
            c.search();
        }

        elem('search').element().select();
        c.center();
    };

    this.showSubscope = function () {
        var scopeIds = Array.slice(arguments);
        var scopeId = scopeIds.shift();

        c.show(scopeId);
        var resultElem = elem('results');

        var selectSubscope = () => {
            window.setTimeout(() => {
                var subscopeId = scopeIds.shift();
                if (!subscopeId) return;

                if (typeof subscopeId == "function") {
                    subscopeId(); // callback
                    return;
                }

                var subscope = resultElem.find(`richlistitem[result-id="${subscopeId}"]`);
                if (subscope.length) {
                    var data = subscope.element().resultData;
                    if (!data.isScope) return;

                    c.setSubscope(data, true, selectSubscope);
                }
            }, prefs.getLong("commando_result_render_delay") + 10);
        }

        c.selectScope(scopeId, c.search.bind(c, "", selectSubscope, true));
    }

    this.center = function (returnValues) {
        if (!returnValues) {
            // Hack to get around XUL magically adding width/height to elements, THANKS XUL!
            elem('panel').removeAttr("height");
            elem('panel').removeAttr("width");
        }

        var panel = elem('panel');

        if (local.quickSearch) {
            var classicMode = prefs.getBoolean('ui.classic.toolbar');
            var widget = elem('notifyWidget');

            var bo = widget.element().boxObject;
            var top = bo.screenY;

            if (!classicMode) {
                var left = bo.screenX + (bo.width / 2); // calculate center
                left -= (panel.element().boxObject.width || panelWidth) / 2;
            }
            else {
                var left = bo.screenX + bo.width; // calculate right edge
                left -= panel.element().boxObject.width || panelWidth;
            }
        }
        else {
            var top = 100;
            var anchor = elem('editor').element();
            if (!anchor || !anchor.boxObject) {
                anchor = document.documentElement;
            }
            var bo = anchor.boxObject;

            var x = bo.screenX,
                y = bo.screenY;

            top += y;

            var left = x + (bo.width / 2);
            left -= (panel.element().boxObject.width || 500) / 2;
        }

        if (returnValues)
            return [left, top];
        else {
            panel.element().moveTo(left, top);
            // repeat on slight timeout, to deal with XUL oddities
            setTimeout(function () {
                c.center(true);
                c.focus(); // Work around XUL focus bugs
            }, 25);
        }
    }

    this._centerQuickSearch = function (returnValues) {
        var panel = elem('panel');

        var classicMode = prefs.getBoolean('ui.classic.toolbar');
        var widget = elem('notifyWidget');
        var bo = widget.element().boxObject;
        var top = bo.screenY;

        var x = bo.screenX;

        if (!classicMode) {
            var left = x + (bo.width / 2); // calculate center
            left -= (panel.element().boxObject.width || panelWidth) / 2;
        }
        else {
            var left = x + bo.width; // calculate right edge
            left -= panel.element().boxObject.width || panelWidth;
        }

        if (returnValues)
            return [left, top];
        else {
            panel.element().moveTo(left, top);
            // repeat on slight timeout, to deal with XUL oddities
            setTimeout(function () {
                c.center(true);
                c.focus(); // Work around XUL focus bugs
            }, 25);
        }
    }

    this.isOpen = function () {
        var state = elem('panel').element().state;
        return state == "open" || state == "showing";
    }

    this.hide = function () {
        c.stop();
        log.debug("Hiding Commando");
        elem('panel').element().hidePopup();

        if (window == _window && window.isActive) {
            var view = _window.ko.views.manager.currentView;
            if (view && view.getAttribute("type") == "editor")
                view.scintilla.focus();
        }
    }

    this.search = function (value, callback, noDelay = false) {
        if (value) {
            elem('search').value(value);
        }

        if (!callback) // this is a manual search
            return onSearch();

        c.stop();

        elem("panel").addClass("loading");
        var searchDelay = prefs.getLong('commando_search_delay');

        log.debug("Event: onSearch");
        window.clearTimeout(local.searchTimer);

        var uuid = uuidGen.uuid();

        searchDelay = Math.max(0, searchDelay - (Date.now() - local.lastSearch));
        local.lastSearch = Date.now();
        local.searchTimer = window.setTimeout(function () {
            local.searchTimer = false;

            log.debug("Event: onSearch - Timer Triggered");

            var searchValue = elem('search').value();

            local.searchingUuid = uuid;
            local.prevSearchValue = searchValue;
            elem('results').attr("dirty", "true");
            elem('spinner').addClass("enabled");

            var _callback = function () {
                callback();
                onSearchComplete(uuid);
                elem('results').removeAttr("dirty");
                elem('spinner').removeClass("enabled");
            };

            var subscope = c.getSubscope();
            if (subscope && subscope.isExpanded) {
                c.expandSearch(searchValue, local.searchingUuid, _callback);
            }
            else {
                // perform onSearch
                log.debug(local.searchingUuid + " - Starting Search for: " + searchValue);
                c.execScopeHandler("onSearch", [searchValue, local.searchingUuid, _callback])
            }

        }.bind(this), noDelay ? 0 : searchDelay);

        return uuid;
    }

    this.reSearch = function () {
        var query = local.prevSearchValue;

        c.stop();
        c.search(query);
    }

    this.refresh = this.reSearch;

    this.expandSearch = function (query, uuid, callback) {
        var subscope = c.getSubscope();

        var results = [
            {
                id: "open",
                name: "Open",
                weight: 50,
                allowExpand: false,
                command: function () {
                    subscope.isExpanded = false;
                    c.selectResults([{ resultData: subscope }]);
                }
            }
        ];

        if (local.favourites.findString(subscope.id) == -1) {
            results.push({
                id: "favourite",
                name: "Favourite",
                weight: 40,
                command: function () {
                    subscope.favourite = true;
                    local.favourites.appendString(subscope.id);
                    c.reSearch();
                },
                allowExpand: false
            });
        }
        else {
            results.push({
                id: "unfavourite",
                name: "Un-Favourite",
                weight: 40,
                command: function () {
                    subscope.favourite = false;
                    local.favourites.findAndDeleteString(subscope.id);
                    c.reSearch();
                },
                allowExpand: false
            });
        }

        log.debug(local.searchingUuid + " - Starting Expanded Search for: " + query);
        results = c.filter(results, query);
        c.renderResults(results, uuid);

        // perform onSearch
        if (!c.execScopeHandler("onExpandSearch", [query, uuid, callback])) {
            callback();
        }
    }

    this.getSearchValue = function () {
        return elem('search').value() + ""; // force string - not object ref
    }

    this.getActiveSearchUuid = function () {
        return local.searchingUuid;
    }

    this.selectResults = function (selected) {
        var resultData = selected.slice(0)[0].resultData;
        if (selected.length == 1 && resultData.isScope) {
            if (!c.setSubscope(resultData)) {
                // Scope is already set
                this.clear();
            }
            return;
        }

        if (selected.length == 1 && resultData.expand) {
            c.expandResult(resultData);
            return;
        }

        selected = selected.filter(function (el) {
            if (selected.length > 1 && !el.resultData.allowMultiSelect)
                return false;

            return true;
        });

        selected = selected.filter(function (el) {
            if ("command" in el.resultData) {
                log.debug("doCommand");
                el.resultData.command();
                return false;
            }

            return true;
        });

        if (selected.length)
            c.execScopeHandler("onSelectResult", [selected]);
    }

    this.expandResult = function (selected = null) {
        if (!selected)
            selected = this.getSelectedResult();

        if (selected.allowExpand === false)
            return;

        var resultData = _.extend({}, selected);
        resultData.isExpanded = true;

        c.setSubscope(resultData);
        c.execScopeHandler("onExpand");

        c.clear();
    }

    this.getRegisteredScopes = function () {
        return local.scopes;
    }

    this.registerScope = function (id, opts) {
        log.debug("Registering Scope: " + id);

        opts.id = id;
        local.scopes[id] = opts;

        if (opts.quickscope)
            local.quickScope = id;

        var getAccessKey = function (str) {
            for (let x = 0; x < str.length; x++) {
                let key = str.substr(x, 1).toUpperCase();
                if (!(key in local.accesskeys)) {
                    local.accesskeys[key] = id;
                    return key;
                }
            }

            return null;
        };

        if (!opts.accesskey)
            opts.accesskey = getAccessKey(opts.name);

        var _opts = Object.assign({}, opts);
        var concatonator = _opts.icon.indexOf('?') == -1 ? '?' : '&';
        _opts.icon += concatonator + "scheme-color=textbox-foreground";

        var scopeElem = $(template('scopeMenuItem', _opts)).element();
        scopeElem._scope = local.scopes[id];

        // Don't register command or keybindings if this is not the main
        // commando instance
        if (window == _window) {
            // Register command
            commands.register(id, this.toggle.bind(this, id), {
                defaultBind: opts.keybind,
                label: "Commando: Toggle Commando with the " + opts.name + " scope"
            });

            if (local.transitKeyBinds && opts.keybindTransit) {
                log.debug("Checking keybind for " + opts.keybindTransit);
                var keybind = keybinds.getKeybindFromCommand(opts.keybindTransit);
                if (keybind) {
                    log.debug("Binding " + keybind + " to " + id);
                    keybinds.register(id, keybind, true);
                }
            }
        }

        opts.accelText = keybinds.getKeybindFromCommand("cmd_" + id) || "";

        // Insert Scope Selection
        var sepElem = elem('scopesSeparator').element();
        sepElem.parentNode.insertBefore(scopeElem, sepElem);

        // Sort Scope Selection
        while (scopeElem.previousSibling) {
            var prevElem = scopeElem.previousSibling;
            var weighsMore = ("weight" in opts) &&
                (!("weight" in prevElem._scope) || opts.weight > prevElem._scope.weight);
            var comesFirst = prevElem._scope.name.localeCompare(opts.name) > 0;

            if (weighsMore || (comesFirst && !prevElem._scope.weight))
                scopeElem.parentNode.insertBefore(scopeElem, prevElem);
            else
                break;
        }

        // Set Default Scope Selection
        if (!scopeElem.previousSibling)
            elem('scope').element().selectedIndex = 0;
    }

    this.unregisterScope = function (id) {
        if (!(id in local.scopes)) return;

        log.debug("Unregistering Scope: " + id);

        $("#scope-" + id).delete();
        delete local.scopes[id];

        commands.unregister(id);
    }

    this.registerHandler = function (id, scope, method, handler) {
        if (!(scope in local.handlers)) {
            local.handlers[scope] = {};
        }

        if (!(method in local.handlers[scope])) {
            local.handlers[scope][method] = {};
        }

        local.handlers[scope][method][id] = handler;
    }

    this.unregisterHandler = function (id, scope, method) {
        if ((scope in local.handlers) && (method in local.handlers[scope])) {
            if (id in local.handlers[scope][method]) {
                delete local.handlers[scope][method][id];
            }
        }
    }

    this.selectScope = function (scopeId, callback) {
        this._selectScope(scopeId);

        local.history = [];

        c.stop();
        c.empty();
        c.setSubscope(null, true, callback);
    }

    this._selectScope = function (scopeId) {
        log.debug("_selectScope(): " + scopeId);

        var scopeElem = elem('scope');
        var selectedItem = scopeElem.element().selectedItem;

        if (typeof scopeId != "string")
            var selectItem = scopeId;
        else
            var selectItem = scopeElem.find("#scope-" + scopeId).element();

        if (!selectItem) {
            log.error("_selectScope: Scope could not be found: " + scopeId);
            return;
        }

        scopeElem.element().selectedItem = selectItem;

        local.selectedScope = selectItem.id.substr(6);
    }

    this.renderResult = function (result, searchUuid) {
        this.renderResults([result], searchUuid);
    }

    this.renderResults = function (results, searchUuid, cacheOrigin, noDelay = false) {
        if (!results.length) return;

        if (local.searchingUuid != searchUuid && local.resultUuid == searchUuid) {
            log.debug(searchUuid + " - Skipping " + results.length + " results for old search uuid: " + searchUuid);
            return;
        }

        if (local.searchingUuid == searchUuid && local.resultUuid != searchUuid) {
            local.resultCache = [];
            local.resultsReceived = 0;
            local.resultsRendered = 0;
            local.resultsByScope = {};
            local.resultUuid = searchUuid;
        }

        if (!cacheOrigin)
            local.resultsReceived += results.length;

        if (!noDelay) {
            local.resultCache = local.resultCache.concat(results);

            if (!local.renderResultsTimer) {
                log.debug("Setting result timer");
                window.clearTimeout(local.renderResultsTimer);
                local.renderResultsTimer = window.setTimeout(function () {
                    log.debug("Triggering result timer");
                    this.renderResults(local.resultCache, searchUuid, true, true);
                    local.resultCache = [];
                    local.renderResultsTimer = false;
                }.bind(this), prefs.getLong("commando_result_render_delay"));
            }
            return;
        }

        // Prepare wordRx for highlighting matched words
        var searchValue = elem('search').value().trim();
        var wordRx;

        if (searchValue) {
            var words = searchValue.split(/\s+/);
            words = words.map((word) => word.replace(/[.*+?^${}()|[\]\\]/g, '\\$&'));
            wordRx = new RegExp(`(${words.join('|')})`, 'gi');

            // We need an intermediate replacement strategy because templateEncode
            // would otherwise encode our html tags
            var wordReplacement = ':html:strong:$1:/html:strong:';
            var wordReplacedRx = /:html:strong:(.*?):\/html:strong:/g;
            var wordReplacedReplacement = '<html:strong>$1</html:strong>';
        }

        var wordHighlight = (str) => {
            str = str.replace(wordRx, wordReplacement);
            str = templateEncode(str);
            str = str.replace(wordReplacedRx, wordReplacedReplacement);
            return str;
        };

        log.debug(searchUuid + " - Rendering " + results.length + " Results");

        // Replace result elem with temporary cloned node so as not to paint the DOM repeatedly
        var resultElem = elem('results', true);

        // Delay height updates so it doesn't flicker too much while searching
        var height = resultElem.css("height");
        if ((height == "inherit" || !height) && resultElem.element().boxObject.height > 150) {
            resultElem.css("height", resultElem.element().boxObject.height);
            clearTimeout(local.resultHeightTimer);
            local.resultHeightTimer = setTimeout(() => {
                elem('results', true).css("height", "inherit");
            }, prefs.getLong("commando_result_render_delay") + prefs.getLong("commando_search_delay") + 50);
        }

        var fragment = $(document.createDocumentFragment());
        var isNew = local.resultsRendered === 0;

        if (isNew) {
            local.resultsByScope = {};
        }

        if (!isNew) {
            fragment.append(resultElem.children());
        }

        for (let result of results) {
            if (local.favourites.findString(result.id) != -1) {
                result.favourite = true;
            }

            if (result.description && result.description.length > 300)
                result.description = result.description.substr(0, 300) + " [..]";

            if (result.icon && result.icon.substr(0, 6) == 'koicon' &&
                result.icon.substr(-3) == 'svg') {
                result.icon += "?scheme-color=textbox-foreground";
            }

            result.subscope = local.subscope;

            // Highlight matched words
            result.nameHighlighted = templateEncode(result.name);
            if (wordRx)
                result.nameHighlighted = wordHighlight(result.nameHighlighted);

            result.descriptionHighlighted = templateEncode(result.description || "");
            if (wordRx && result.description)
                result.descriptionHighlighted = wordHighlight(result.descriptionHighlighted);

            result.descriptionPrefixHighlighted = templateEncode(result.descriptionPrefix || "");
            if (wordRx && result.descriptionPrefix)
                result.descriptionPrefixHighlighted = wordHighlight(result.descriptionPrefixHighlighted);

            let resultEntry, appended = false;
            try {
                result.multiline = true;
                result.searchQuery = searchValue ? searchValue : false;
                result.accesskey = result.accesskey || "";
                resultEntry = $.createElement(template('resultItem', result));
                resultEntry.resultData = result;
                fragment.append(resultEntry);
                appended = true;
            }
            catch (e) {
                log.exception(e, "Failed rendering result: " + result.name);
            }

            if (result.scope) {
                if (!(result.scope in local.resultsByScope))
                    local.resultsByScope[result.scope] = 0;
                local.resultsByScope[result.scope]++;
            }
        }

        fragment.children().each(function () {
            c.sortResult(this);
        });

        var counter = 1;
        fragment.find("label.number").each(function () {
            this.textContent = counter++;
        });

        fragment.find('button[anonid="expand"]').on("command", onExpandResult);

        // remove results exceeding max
        var maxResults = prefs.getLong("commando_search_max_results");
        fragment.find(`richlistitem:nth-child(n+${maxResults + 1})`).remove();

        var resultsByScope = local.resultsByScope;
        if (isNew)
            this.empty();
        local.resultsByScope = resultsByScope;

        resultElem.empty().append(fragment);

        resultElem.addClass("has-results");
        resultElem.removeAttr("dirty");
        elem('spinner').removeClass("enabled");
        resultElem.css("maxHeight", (window.screen.availHeight / 2) + "px");

        local.resultsRendered = resultElem.childCount();

        resultElem.element().selectedIndex = 0;
        resultElem.element().scrollTop = 0;
        resultElem.element().ensureIndexIsVisible(0);

        elem('panel').css("min-height", "auto");
        elem('panel').removeAttr("height");
        elem('panel').removeAttr("width");
        setTimeout(function () {
            elem('panel').removeAttr("height");
            elem('panel').removeAttr("width");
            resultElem.element().scrollTop = 0;
            resultElem.element().ensureIndexIsVisible(0);
        }, 100);

        // Work around weird XUL flex issue where the richlistbox shows a scrollbar
        // when none is needed
        var resultElem = elem('results');
        var height = resultElem.element().boxObject.height;
        var maxHeight = resultElem.css("max-height");
        maxHeight = parseInt(maxHeight.substr(0, maxHeight.length - 2));

        if (height + 5 > maxHeight) {
            resultElem.addClass("scrollable");
        }
        else {
            resultElem.removeClass("scrollable");
        }

        c.renderScopeFilters();

        c.tip();
        onPreview();
        c.center();
    }

    this.renderScopeFilters = function () {
        var scopeFilter = elem('scopeFilter');
        scopeFilter.empty();
        var scopes = [];

        var maxResults = prefs.getLong("commando_search_max_results");

        for (let scope in local.resultsByScope) {
            if (!(scope in local.scopes))
                continue;
            if (local.scopes[scope].quickscope)
                break;

            scopes.push({
                scope: local.scopes[scope],
                count: local.resultsByScope[scope] == maxResults ? `${maxResults}+` : local.resultsByScope[scope]
            });
        }

        if (!scopes.length || !c.getScope().quickscope) {
            scopeFilter.hide();
            return;
        }

        var val = template('scopeFilter', { scopes: scopes });
        scopeFilter.show().append($(val));

        var checkOverflow = () => {
            scopeFilter.removeClass("overflown");
            if (scopeFilter.element().scrollWidth > scopeFilter.element().clientWidth)
                scopeFilter.addClass("overflown");
        };

        clearTimeout(c.renderScopeFilters._overflowTimer);
        c.renderScopeFilters._overflowTimer = setTimeout(checkOverflow, prefs.getLong("commando_result_render_delay") + 10);
    }
    this.renderScopeFilters._overflowTimer = null;

    this.filter = function (results, query, field = "name") {
        var words = query.toLowerCase().split(/\s+/);

        var passes = function (result) {
            if (!(field in result))
                return false;

            for (let w in words) {
                if (result[field].toLowerCase().indexOf(words[w]) == -1)
                    return false;
            }

            return true;
        };

        if (Array.isArray(results)) {
            return results.filter(passes);
        }
        {
            var _results = {};
            for (let k in results) {
                if (passes(results[k])) {
                    _results[k] = results[k];
                }
            }
            return _results;
        }
    }

    // Todo: prevent multiple paints
    this.sortResult = function (elem) {
        // Sort by handler.sort
        var handler = c.getScopeHandler();
        if ("sort" in handler) {
            while (elem.previousSibling) {
                let current = elem.resultData;
                let previous = elem.previousSibling.resultData;

                if (!current)
                    continue;

                if (handler.sort(current, previous) === 1) {
                    if ((elem.previousSibling.resultData.weight || 0) > (elem.resultData.weight || 0))
                        break;

                    elem.parentNode.insertBefore(elem, elem.previousSibling);
                }
                else
                    break;
            }
        }

        // Sort by weight, if available
        var cont = true;
        while (elem.previousSibling && cont) {
            let current = elem.resultData;
            let previous = elem.previousSibling.resultData;
            let currentWeight = current.weight || 0;
            let prevWeight = previous.weight || 0;

            if (!current)
                continue;

            if (!previous || (currentWeight > prevWeight))
                elem.parentNode.insertBefore(elem, elem.previousSibling);
            else
                cont = false;
        }

        if (elem.resultData.favourite) {
            while (elem.previousSibling) {
                let previous = elem.previousSibling.resultData;
                if (!previous || !previous.favourite)
                    elem.parentNode.insertBefore(elem, elem.previousSibling);
                else
                    break;
            }
        }
    }

    this.navBack = function () {
        if (!c.getSubscope() && local.quickScope && local.useQuickScope && local.quickScope != c.getScope().id) {
            c.selectScope(local.quickScope);
            return;
        }

        if (!c.getSubscope()) {
            return false;
        }

        var history = local.history.pop();

        if (!history) {
            c.setSubscope();
            c.clear();
        }
        else {
            c.setSubscope(history.subscope, false);
            c.search();
        }

        return true;
    }

    this.selectFirstResult = function () {
        var results = elem('results');
        var resultElem = results.element();
        resultElem.selectedIndex = 0;
    }

    this.navDown = function (append = false) {
        var results = elem('results');
        var resultElem = results.element();
        var resultCount = resultElem.getRowCount();

        var selIndex = resultElem.selectedIndex || 0;
        for (let item of resultElem.selectedItems) {
            let itemIndex = resultElem.getIndexOfItem(item);
            if (itemIndex > selIndex) selIndex = itemIndex;
        }

        if (append && resultElem.selectedItems.length) {
            log.debug("Add Next to Selection in Results");

            var selItem = resultElem.getItemAtIndex(selIndex);
            var sibling = selItem.nextSibling;
            if (sibling && selItem.resultData.allowMultiSelect && sibling.resultData.allowMultiSelect) {
                resultElem.addItemToSelection(sibling);
                resultElem.ensureElementIsVisible(sibling);
                c.tip("Selected " + resultElem.selectedCount + " items");
            } else if (!selItem.resultData.allowMultiSelect) {
                c.tip("Cannot expand selection to item meant for single selection only");
            } else if (sibling || !sibling.resultData.allowMultiSelect) {
                let tip = 'Cannot expand selection to item meant for single selection only';
                if (resultElem.selectedCount > 1) {
                    tip += `, selected ${resultElem.selectedCount} items`;
                }
                c.tip(tip);
            }
        }
        else {
            log.debug("Navigate Down in Results");

            if (selIndex + 1 == resultCount)
                resultElem.selectedIndex = selIndex = 0;
            else
                resultElem.selectedIndex = selIndex = selIndex + 1;

            resultElem.ensureIndexIsVisible(selIndex);

            var data = resultElem.selectedItem.resultData;
            var description = data.name;
            if ("tip" in data) description = data.tip
            if (("description" in data) && data.description && data.description.length)
                description = data.name + " - " + data.description;
            c.tip(description);
        }
    }

    this.mouseClick = (e) => {
        let results = elem('results'),
            resultElem = results.element(),
            selectedItems = resultElem.selectedItems,
            selectedItem = resultElem.selectedItem;

        if (selectedItems.length > 1) {
            let filtered = selectedItems.filter(item => item.resultData.allowMultiSelect);
            let suffix = {
                files: filtered.length != 1 ? 's' : '',
                folders: (selectedItems.length - filtered.length) != 1 ? 's' : ''
            };
            c.tip(`Selected ${filtered.length} file${suffix.files}; ignoring ${selectedItems.length - filtered.length} folder${suffix.folders}`);
        } else if (selectedItem) {
            let data = selectedItem.resultData;
            let description = data.name;
            if ("tip" in data) description = data.tip;
            if (("description" in data) && data.description && data.description.length)
                description = data.name + " - " + data.description;
            c.tip(description);
        }

    }

    this.navUp = function (append = false) {
        var results = elem('results');
        var resultElem = results.element();
        var resultCount = resultElem.getRowCount();

        var selIndex = resultElem.selectedIndex;
        for (let item of resultElem.selectedItems) {
            let itemIndex = resultElem.getIndexOfItem(item);
            if (itemIndex < selIndex) selIndex = itemIndex;
        }

        if (append && resultElem.selectedItems.length) {
            log.debug("Add Previous to Selection in Results");

            var selItem = resultElem.getItemAtIndex(selIndex);
            var sibling = selItem.previousSibling;
            if (sibling && selItem.resultData.allowMultiSelect && sibling.resultData.allowMultiSelect) {
                resultElem.addItemToSelection(sibling);
                resultElem.ensureElementIsVisible(sibling);
                c.tip("Selected " + resultElem.selectedCount + " items");
            } else if (!selItem.resultData.allowMultiSelect) {
                c.tip("Cannot expand selection to item meant for single selection only");
            } else if (sibling || !sibling.resultData.allowMultiSelect) {
                let tip = 'Cannot expand selection to item meant for single selection only';
                if (resultElem.selectedCount > 1) {
                    tip += `, selected ${resultElem.selectedCount} items`;
                }
                c.tip(tip);
            }
        }
        else {
            log.debug("Navigate Up in Results");

            if (selIndex == 0)
                resultElem.selectedIndex = selIndex = resultCount - 1;
            else
                resultElem.selectedIndex = selIndex = selIndex - 1;

            resultElem.ensureIndexIsVisible(selIndex);

            var data = resultElem.selectedItem.resultData;
            var description = data.name;
            if ("tip" in data) description = data.tip
            if (("description" in data) && data.description && data.description.length)
                description = data.name + " - " + data.description;
            c.tip(description);
        }
    }

    this.preview = function () {
        elem('panel').css("min-height", "600px");
        elem('panel').addClass("previewing");
        elem('preview').show();

        c.center();
    }

    this.maximizePreview = function () {
        if (!elem('panel').hasClass("previewing")) {
            log.warning("Cannot maximize nonexistant preview")
            return;
        }

        elem('panel').addClass("maximized");
        elem('panel').css("min-height", "400px");

        c.center();
    }

    this.getSelected = function () {
        return elem('results').element().selectedItems.slice();
    }

    this.getSelectedResult = function () {
        var selected = c.getSelected();
        if (!selected.length) return false;
        return selected[0].resultData;
    }

    this.getSubscope = function () {
        return local.subscope;
    }

    this.setSubscope = function (subscope, record = true, callback = () => { }) {
        if (subscope && !(subscope.scope in local.scopes))
            return log.error("Subscope does not exist: " + subscope.scope);

        elem('search').removeAttr("placeholder");

        if (subscope) {
            log.debug("Setting Subscope");

            if (local.subscope && subscope.id == local.subscope.id)
                return false;

            if (local.subscope && record) {
                local.history.push({
                    subscope: local.subscope,
                    query: local.prevSearchValue
                });
            }

            elem('search').attr("placeholder", subscope.placeholder || "");
        }

        local.subscope = subscope;

        this.clear(callback);
        this.renderSubscopes();

        return true;
    }

    this.renderSubscopes = function () {
        var scope = c.getScope();
        var subscope = local.subscope;
        var subscopeWrap = elem('subscopeWrap');

        if (scope.quickscope && !subscope) {
            subscopeWrap.empty().hide();
            elem('panel').removeClass("subscoped");
            return;
        }

        var scopes = local.history.slice(0); // clone
        if (!scope.quickscope)
            scopes.unshift({ subscope: scope });
        scopes.unshift({
            subscope: {
                name: "Go",
                accesskey: "",
                icon: "koicon://ko-svg/chrome/fontawesome/skin/search.svg?size=16"
            }
        });
        if (subscope && scope.id != subscope.id)
            scopes.push({ subscope: subscope });

        var el = $(template('subscope', { scopes: scopes }));
        subscopeWrap.empty();
        subscopeWrap.append(el).show();
        elem('panel').addClass("subscoped");

        var checkOverflow = () => {
            var buttons = subscopeWrap.find("button");
            var index = 0;
            var count = buttons.length;
            while (index < count && subscopeWrap.element().scrollWidth > subscopeWrap.element().clientWidth) {
                let button = buttons.element(index++);
                button.classList.add("short");
            }
        };

        clearTimeout(c.renderSubscopes._overflowTimer);
        c.renderSubscopes._overflowTimer = setTimeout(checkOverflow, prefs.getLong("commando_result_render_delay") + 10);
    }
    this.renderSubscopes._overflowTimer = null;

    this.getScope = function () {
        try {
            if (local.selectedScope) {
                var scopeElem = elem('scope');
                return scopeElem.find("#scope-" + local.selectedScope).element()._scope;
            }
        }
        catch (e) {
            log.exception(e);
        }

        return elem('scope').element().selectedItem._scope;
    }

    this.getScopeHandler = function (scope) {
        if (!scope)
            scope = c.getScope();
        return require(scope.handler);
    }

    this.getHistory = function () {
        return _.clone(local.history);
    }

    this.getPanelClone = function () {
        return local.panelClone.clone();
    }

    this.execScopeHandler = function (method, args, scope = null) {
        if (!scope)
            scope = c.getScope();
        log.debug("Executing scope handler: " + method + " on " + scope);

        var result = false;
        var scopeHandler = c.getScopeHandler(scope);
        if (method in scopeHandler) {
            log.debug("Executing " + method + " on scope");
            result = scopeHandler[method].apply(scopeHandler, args);
            if (result == undefined) result = true;
        }
        else {
            log.debug(method + " not found in scope, skipping");
        }

        if ((scope.handler in local.handlers) && (method in local.handlers[scope.handler])) {
            for (let id in local.handlers[scope.handler][method]) {
                log.debug("Executing Custom Handler: " + id);
                local.handlers[scope.handler][method][id].apply(null, args);
            }
        }

        return result;
    }

    this.restoreState = function (scope) {
        if (!prefs.getBooleanPref('commando_preserve_query')) return;

        var state = local.state[scope] || false;
        if (!state || !state.resultElemChildren.children()) return false;

        log.debug("Restoring state for " + scope);

        try {
            for (let k in state.local)
                local[k] = state.local[k];

            c._selectScope(local.selectedScope);

            elem('results').append(state.resultElemChildren.children());
            elem('subscopeWrap').replaceWith(state.subscopeElem);

            local.elemCache = {};

            elem('results').element().selectedIndex = state.resultIndex;
            elem('results').element().ensureIndexIsVisible(state.resultIndex);
            elem('search').value(local.prevSearchValue);
        }
        catch (e) {
            log.exception(e);
            return false;
        }

        c.center();
        onPreview();

        return true;
    }

    this.storeState = function () {
        if (!prefs.getBooleanPref('commando_preserve_query')) return;

        var scope = local.scopeOpener;
        if (!scope) return;

        log.debug("Storing state for " + scope);

        var resultElem = elem('results');
        var selectedIndex = elem('results').element().selectedIndex;
        resultElem.element().clearSelection();

        var children = $("<box/>");
        children.append(resultElem.children());

        local.state[scope] = {
            local: {
                prevSearchValue: local.prevSearchValue,
                resultsReceived: local.resultsReceived,
                resultsRendered: local.resultsRendered,
                selectedScope: local.selectedScope,
                history: _.clone(local.history),
                subscope: _.clone(local.subscope)
            },
            resultElemChildren: children,
            resultIndex: selectedIndex,
            subscopeElem: elem('subscopeWrap').clone(true)
        }
    }

    this.stop = function () {
        local.prevSearchValue = null;
        local.searchingUuid = null;

        if (local.renderResultsTimer) {
            window.clearTimeout(local.renderResultsTimer);
            local.renderResultsTimer = false;
        }
    }

    this.empty = function () {
        log.debug("Emptying Results");

        var resultElem = elem('results');
        resultElem.empty();
        resultElem.removeClass("has-results");
        local.resultsRendered = 0;
        local.resultsByScope = {};

        resultElem.removeAttr("dirty");
        elem('spinner').removeClass("enabled");
    }

    this.clear = function (callback = () => { }) {
        elem('search').value("");

        c.stop();
        c.empty();
        c.search("", callback);
    }

    this.block = function () {
        elem("panel").addClass("blocked");
        elem("search").attr("disabled", true);
        local.blocked = true;
    }

    this.unblock = function () {
        elem("panel").removeClass("blocked");
        elem("search").removeAttr("disabled");
        local.blocked = false;
    }
    
    this.unpinTip = () => {
        local.tipMessage = null;
    }

    this.pinTip = (tipMessage) => {
        local.tipMessage = tipMessage;
    }

    this.unpinTip = () => {
        local.tipMessage = null;
    }

    this.pinTip = (tipMessage) => {
        local.tipMessage = tipMessage;
    }

    this.tip = function (tipMessage, type = "normal") {
        let selected = this.getSelectedResult();

        if (tipMessage) {
            // todo: Use localized database of tips
            elem("tip").attr("tip-type", type);
            elem("tip").text(tipMessage || "");
        }
<<<<<<< HEAD

=======
        
>>>>>>> a4f7f361
        if (local.tipMessage) tipMessage = local.tipMessage;

        // todo: Use localized database of tips
        elem("tip").attr("tip-type", type);
        elem("tip").text(tipMessage ||
<<<<<<< HEAD
            'TIP: Hit the right arrow key to "expand" your selection');

=======
                             'TIP: Hit the right arrow key to "expand" your selection');
        
>>>>>>> a4f7f361
        c.reloadTip();
    }

    this.reloadTip = function () {
        var tip = elem("tip");
        var results = elem('results');

        tip.removeAttr("height");
        var height = tip.element().boxObject.height;
        tip.attr("height", height);

        tip.css("margin-top", "1px");
        results.css("margin-bottom", "-1px");
        setTimeout(function () {
            tip.element().style.removeProperty("margin-top");
            results.element().style.removeProperty("margin-bottom");
        }, 50);
    }

    this.clearCache = function () {
        var scopes = c.getRegisteredScopes();
        for (let id in scopes) {
            c.execScopeHandler("clearCache", null, scopes[id]);
        }
        c.tip("Cache Cleared");

        c.reSearch();
        c.focus();
    }

    /* Helpers */

    // XUL panel focus is buggy as hell, so we have to get crafty
    this.focus = function (times = 0) {
        if (elem('search').visible()) {
            if (times === 0)
                window.focus();

            elem('search').focus();

            if (document.activeElement.nodeName != "html:input" && times < 10) {
                log.debug("Can't grab focus, retrying");
                window.setTimeout(c.focus.bind(this, ++times), 10);
            }
        }
    }

    this.prompt = function (message, label, defaultValue) {
        var panel = elem('panel');
        var bo = panel.element().boxObject;
        var system = require("sdk/system");

        panel.css("opacity", 0.8);

        var result = require("ko/dialogs").prompt(message,
            {
                label: label,
                value: defaultValue,
                classNames: 'hud',
                hidechrome: system.platform != "darwin",
                features: "modal,width=600,left=" + (bo.x - 50) + ",top=" + (bo.y + 50)
            });

        panel.css("opacity", 1.0);

        return result;
    }

    this.alert = function (message) {
        var panel = elem('panel');
        var bo = panel.element().boxObject;

        panel.css("opacity", 0.8);

        var result = require("ko/dialogs").alert(message,
            {
                classNames: 'hud',
                hidechrome: true,
                features: "modal,width=600,left=" + (bo.x - 50) + ",top=" + (bo.y + 50)
            });

        panel.css("opacity", 1.0);
        return result;
    }

    init();

}).apply(module.exports);<|MERGE_RESOLUTION|>--- conflicted
+++ resolved
@@ -58,13 +58,8 @@
         lastSearch: 0,
         showing: false,
         accesskeys: {},
-<<<<<<< HEAD
-        selectedScope: null,
-        tipMessage: null,
-=======
         tipMessage: null,
         selectedScope: null
->>>>>>> a4f7f361
     };
 
     var elems = {
@@ -1906,23 +1901,14 @@
             elem("tip").attr("tip-type", type);
             elem("tip").text(tipMessage || "");
         }
-<<<<<<< HEAD
-
-=======
         
->>>>>>> a4f7f361
         if (local.tipMessage) tipMessage = local.tipMessage;
 
         // todo: Use localized database of tips
         elem("tip").attr("tip-type", type);
         elem("tip").text(tipMessage ||
-<<<<<<< HEAD
-            'TIP: Hit the right arrow key to "expand" your selection');
-
-=======
                              'TIP: Hit the right arrow key to "expand" your selection');
         
->>>>>>> a4f7f361
         c.reloadTip();
     }
 

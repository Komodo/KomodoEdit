--- conflicted
+++ resolved
@@ -58,8 +58,8 @@
         lastSearch: 0,
         showing: false,
         accesskeys: {},
-        selectedScope: null,
         tipMessage: null,
+        selectedScope: null
     };
 
     var elems = {
@@ -110,11 +110,7 @@
             var styleUtil = require("sdk/stylesheet/utils");
             styleUtil.loadSheet(window, "less://commando/skin/commando.less", "author");
 
-<<<<<<< HEAD
             local.elemCache = {};
-=======
-            local.elemCache = {}
->>>>>>> cc4a3e24
         }
         else {
             local.panelClone = elem('panel').clone();
@@ -187,11 +183,7 @@
             local.templateCache[name] = doT.template(elems.template[name]().html());
 
         return local.templateCache[name](params);
-<<<<<<< HEAD
-    };
-=======
-    }
->>>>>>> cc4a3e24
+    };
 
     var templateBuildCache = function () {
         for (let name in elems.template) {
@@ -327,11 +319,7 @@
             e.stopPropagation();
             return false;
         }
-<<<<<<< HEAD
-    };
-=======
-    }
->>>>>>> cc4a3e24
+    };
 
     var onKeyUp = function (e) {
         if (!local.altPressed)
@@ -351,11 +339,7 @@
 
         e.preventDefault();
         e.stopPropagation();
-<<<<<<< HEAD
-    };
-=======
-    }
->>>>>>> cc4a3e24
+    };
 
     var onNumberSelect = function () {
         log.debug("Event: onNumberSelect");
@@ -405,11 +389,7 @@
     };
 
     var onNavDown = function (e) {
-<<<<<<< HEAD
         c.navDown(e && e.shiftKey);
-=======
-        c.navDown(e && e.shiftKey)
->>>>>>> cc4a3e24
         onPreview(e);
     };
 
@@ -420,11 +400,7 @@
             c.navUp(e && e.shiftKey);
         }
         onPreview(e);
-<<<<<<< HEAD
-    };
-=======
-    }
->>>>>>> cc4a3e24
+    };
 
     var onPreview = function (e) {
         if (elem('panel').hasClass("maximized")) {
@@ -442,28 +418,17 @@
         }
 
         c.preview();
-<<<<<<< HEAD
-    };
-=======
-    }
->>>>>>> cc4a3e24
+    };
 
     this.onPreview = onPreview;
 
     var onSearch = function () {
         if (!c.isOpen())
             return;
-<<<<<<< HEAD
 
         c.search(null, function () { });
     };
 
-=======
-
-        c.search(null, function () { });
-    }
-
->>>>>>> cc4a3e24
     var onSearchComplete = function (uuid) {
         if (local.searchingUuid != uuid) return;
 
@@ -551,11 +516,7 @@
         c.selectScope(scopeElem.element().selectedItem);
         c.execScopeHandler("onShow");
         window.setTimeout(function () { elem('search').focus(); }, 0);
-<<<<<<< HEAD
-    };
-=======
-    }
->>>>>>> cc4a3e24
+    };
 
     var onWindowClick = function (e) {
         if (!c.isOpen()) return;
@@ -565,11 +526,7 @@
             return;
         }
         c.hide();
-<<<<<<< HEAD
-    };
-=======
-    }
->>>>>>> cc4a3e24
+    };
 
     var onQuickSearchFocus = function (e) {
         if (c.isOpen()) return;
@@ -577,11 +534,7 @@
         setTimeout(function () {
             c.show(undefined, true);
         }, 100);
-<<<<<<< HEAD
-    };
-=======
-    }
->>>>>>> cc4a3e24
+    };
 
     var onCommandSubscope = function (e) {
         var target = e.target;
@@ -661,11 +614,7 @@
         }
 
         c.show(scope);
-<<<<<<< HEAD
-    };
-=======
-    }
->>>>>>> cc4a3e24
+    };
 
     this.show = function (scope, quickSearch) {
         log.debug("Showing Commando");
@@ -765,17 +714,10 @@
                     c.setSubscope(data, true, selectSubscope);
                 }
             }, prefs.getLong("commando_result_render_delay") + 10);
-<<<<<<< HEAD
         };
 
         c.selectScope(scopeId, c.search.bind(c, "", selectSubscope, true));
     };
-=======
-        }
-
-        c.selectScope(scopeId, c.search.bind(c, "", selectSubscope, true));
-    }
->>>>>>> cc4a3e24
 
     this.center = function (returnValues) {
         if (!returnValues) {
@@ -829,11 +771,7 @@
                 c.focus(); // Work around XUL focus bugs
             }, 25);
         }
-<<<<<<< HEAD
-    };
-=======
-    }
->>>>>>> cc4a3e24
+    };
 
     this._centerQuickSearch = function (returnValues) {
         var panel = elem('panel');
@@ -864,11 +802,7 @@
                 c.focus(); // Work around XUL focus bugs
             }, 25);
         }
-<<<<<<< HEAD
-    };
-=======
-    }
->>>>>>> cc4a3e24
+    };
 
     this.isOpen = function () {
         var state = elem('panel').element().state;
@@ -939,22 +873,14 @@
         }.bind(this), noDelay ? 0 : searchDelay);
 
         return uuid;
-<<<<<<< HEAD
-    };
-=======
-    }
->>>>>>> cc4a3e24
+    };
 
     this.reSearch = function () {
         var query = local.prevSearchValue;
 
         c.stop();
         c.search(query);
-<<<<<<< HEAD
-    };
-=======
-    }
->>>>>>> cc4a3e24
+    };
 
     this.refresh = this.reSearch;
 
@@ -1009,19 +935,11 @@
         if (!c.execScopeHandler("onExpandSearch", [query, uuid, callback])) {
             callback();
         }
-<<<<<<< HEAD
     };
 
     this.getSearchValue = function () {
         return elem('search').value() + ""; // force string - not object ref
     };
-=======
-    }
-
-    this.getSearchValue = function () {
-        return elem('search').value() + ""; // force string - not object ref
-    }
->>>>>>> cc4a3e24
 
     this.getActiveSearchUuid = function () {
         return local.searchingUuid;
@@ -1196,11 +1114,7 @@
         c.stop();
         c.empty();
         c.setSubscope(null, true, callback);
-<<<<<<< HEAD
-    };
-=======
-    }
->>>>>>> cc4a3e24
+    };
 
     this._selectScope = function (scopeId) {
         log.debug("_selectScope(): " + scopeId);
@@ -1422,11 +1336,7 @@
         c.tip();
         onPreview();
         c.center();
-<<<<<<< HEAD
-    };
-=======
-    }
->>>>>>> cc4a3e24
+    };
 
     this.renderScopeFilters = function () {
         var scopeFilter = elem('scopeFilter');
@@ -1568,11 +1478,7 @@
         }
 
         return true;
-<<<<<<< HEAD
-    };
-=======
-    }
->>>>>>> cc4a3e24
+    };
 
     this.selectFirstResult = function () {
         var results = elem('results');
@@ -1627,11 +1533,7 @@
                 description = data.name + " - " + data.description;
             c.tip(description);
         }
-<<<<<<< HEAD
-    };
-=======
-    }
->>>>>>> cc4a3e24
+    };
 
     this.mouseClick = (e) => {
         let results = elem('results'),
@@ -1654,15 +1556,9 @@
                 description = data.name + " - " + data.description;
             c.tip(description);
         }
-<<<<<<< HEAD
-
-    };
-
-=======
-
-    }
-
->>>>>>> cc4a3e24
+
+    };
+
     this.navUp = function (append = false) {
         var results = elem('results');
         var resultElem = results.element();
@@ -1710,11 +1606,7 @@
                 description = data.name + " - " + data.description;
             c.tip(description);
         }
-<<<<<<< HEAD
-    };
-=======
-    }
->>>>>>> cc4a3e24
+    };
 
     this.preview = function () {
         elem('panel').css("min-height", "600px");
@@ -1722,19 +1614,11 @@
         elem('preview').show();
 
         c.center();
-<<<<<<< HEAD
     };
 
     this.maximizePreview = function () {
         if (!elem('panel').hasClass("previewing")) {
             log.warning("Cannot maximize nonexistant preview");
-=======
-    }
-
-    this.maximizePreview = function () {
-        if (!elem('panel').hasClass("previewing")) {
-            log.warning("Cannot maximize nonexistant preview")
->>>>>>> cc4a3e24
             return;
         }
 
@@ -1742,11 +1626,7 @@
         elem('panel').css("min-height", "400px");
 
         c.center();
-<<<<<<< HEAD
-    };
-=======
-    }
->>>>>>> cc4a3e24
+    };
 
     this.getSelected = function () {
         return elem('results').element().selectedItems.slice();
@@ -1854,19 +1734,11 @@
         if (!scope)
             scope = c.getScope();
         return require(scope.handler);
-<<<<<<< HEAD
     };
 
     this.getHistory = function () {
         return _.clone(local.history);
     };
-=======
-    }
-
-    this.getHistory = function () {
-        return _.clone(local.history);
-    }
->>>>>>> cc4a3e24
 
     this.getPanelClone = function () {
         return local.panelClone.clone();
@@ -1896,11 +1768,7 @@
         }
 
         return result;
-<<<<<<< HEAD
-    };
-=======
-    }
->>>>>>> cc4a3e24
+    };
 
     this.restoreState = function (scope) {
         if (!prefs.getBooleanPref('commando_preserve_query')) return;
@@ -1934,11 +1802,7 @@
         onPreview();
 
         return true;
-<<<<<<< HEAD
-    };
-=======
-    }
->>>>>>> cc4a3e24
+    };
 
     this.storeState = function () {
         if (!prefs.getBooleanPref('commando_preserve_query')) return;
@@ -2005,11 +1869,7 @@
         elem("panel").addClass("blocked");
         elem("search").attr("disabled", true);
         local.blocked = true;
-<<<<<<< HEAD
-    };
-=======
-    }
->>>>>>> cc4a3e24
+    };
 
     this.unblock = function () {
         elem("panel").removeClass("blocked");
@@ -2027,19 +1887,11 @@
 
     this.unpinTip = () => {
         local.tipMessage = null;
-<<<<<<< HEAD
     };
 
     this.pinTip = (tipMessage) => {
         local.tipMessage = tipMessage;
     };
-=======
-    }
-
-    this.pinTip = (tipMessage) => {
-        local.tipMessage = tipMessage;
-    }
->>>>>>> cc4a3e24
 
     this.tip = function (tipMessage, type = "normal") {
         let selected = this.getSelectedResult();
@@ -2057,11 +1909,7 @@
             'TIP: Hit the right arrow key to "expand" your selection');
 
         c.reloadTip();
-<<<<<<< HEAD
-    };
-=======
-    }
->>>>>>> cc4a3e24
+    };
 
     this.reloadTip = function () {
         var tip = elem("tip");
@@ -2077,11 +1925,7 @@
             tip.element().style.removeProperty("margin-top");
             results.element().style.removeProperty("margin-bottom");
         }, 50);
-<<<<<<< HEAD
-    };
-=======
-    }
->>>>>>> cc4a3e24
+    };
 
     this.clearCache = function () {
         var scopes = c.getRegisteredScopes();

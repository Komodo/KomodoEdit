<?xml-stylesheet href="less://komodo/skin/global/global.less" type="text/css"?>
<?xml-stylesheet href="less://komodo/skin/colorpicker/wrapper.less" type="text/css"?>

<window xmlns:html="http://www.w3.org/1999/xhtml"
        xmlns="http://www.mozilla.org/keymaster/gatekeeper/there.is.only.xul"
        orient="vertical"
        width="330"
        height="540"
        title="Color Picker"
<<<<<<< HEAD
        buttons=""
        id="colorPickerWrapper">
=======
        class="dialog"
        buttons="">
>>>>>>> 14903409
    
    <browser flex="1" src="chrome://komodo/content/colorpicker/colorpicker.html"/>
    
</window><|MERGE_RESOLUTION|>--- conflicted
+++ resolved
@@ -7,13 +7,9 @@
         width="330"
         height="540"
         title="Color Picker"
-<<<<<<< HEAD
-        buttons=""
-        id="colorPickerWrapper">
-=======
+        id="colorPickerWrapper"
         class="dialog"
         buttons="">
->>>>>>> 14903409
     
     <browser flex="1" src="chrome://komodo/content/colorpicker/colorpicker.html"/>
     
